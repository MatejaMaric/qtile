--- conflicted
+++ resolved
@@ -1,20 +1,12 @@
 from base import Layout
 from .. import manager, window
 
-<<<<<<< HEAD
-FLOAT_WM_TYPES = {'utility': 1,
-                  'notification': 1,
-                  'toolbar': 1,
-                  'splash': 1}
-
-=======
 DEFAULT_FLOAT_WM_TYPES = set([
     'utility',
     'notification',
     'toolbar',
     'splash',
 ])
->>>>>>> b5e99e27
 
 class Floating(Layout):
     """
@@ -30,11 +22,7 @@
         ("auto_float_types", DEFAULT_FLOAT_WM_TYPES,
             "default wm types to automatically float"),
     )
-<<<<<<< HEAD
-    name = "floating"
 
-=======
->>>>>>> b5e99e27
     def __init__(self, float_rules=None, **config):
         """
         If you have certain apps that you always want to float you can
